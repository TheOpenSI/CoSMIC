--- conflicted
+++ resolved
@@ -410,13 +410,8 @@
         # "gemma-7b",
         # "gemma-7b-it",
         # "mistral-7b-finetuned",
-<<<<<<< HEAD
         # "mistral-7b-finetuned-new",
-        "gpt-4o"
-=======
-        "mistral-7b-finetuned-new",
         # "gpt-4o"
->>>>>>> ebc9f35c
     ]
 
     # Run all models at once
